--- conflicted
+++ resolved
@@ -17,6 +17,10 @@
 * pymavlink (Python implementation of Mavlink commands)
 
 * utm (For conversion between Local and Global coordinate frames)
+
+* lxml
+
+* future
 
 The instructions below walk through the instructions for getting a Python environment set up with the appropriate dependencies.
 
@@ -81,7 +85,7 @@
 
 ## Drone Simulator
 
-The next step is to download the simulator build that's appropriate for your operating system. You can find the build on the [releases page](https://github.com/udacity/FlyingCarND-Sim/releases).
+The next step is to download the simulator build that's appropriate for your operating system. Here are the links for [Linux](https://github.com/udacity/FlyingCarND-Sim "Linux"), [Mac](https://github.com/udacity/FlyingCarND-Sim "Mac"), or [Windows](https://github.com/udacity/FlyingCarND-Sim "Windows").
 
 You can manually fly the drone using the instructions provided in the simulator's readme.
 
@@ -268,37 +272,7 @@
 
 Not all autopilots implement all commands in the same way. The simulator accepts a limited set of MAV_CMDs. For a list of MAV_CMDs implemented in the simulator, see below.
 
-<<<<<<< HEAD
-Telemetry data received into the Drone class in the 'decode_mav_msg' callback. This callbacks assigns the data to the appropriate variables of the Drone class depending on the message type. For this project, only limited telemetry is available from the Drone.
-
-
-#### Message Format
-
-We use an edited Mavlink V2 message format. More details on the V1 and V2 formats can be found on [this page](https://mavlink.io/en/protocol.html).
-
-The exact representation we use is:
-
-```sh
-uint8_t magic;              ///< protocol magic marker
-uint8_t len;                ///< Length of payload
-uint8_t incompat_flags;     ///< flags that must be understood
-uint8_t compat_flags;       ///< flags that can be ignored if not understood
-uint8_t seq;                ///< Sequence of packet
-uint8_t sysid;              ///< ID of message sender system/aircraft
-uint8_t compid;             ///< ID of the message sender component
-uint8_t msgid 0:7;          ///< first 8 bits of the ID of the message
-uint8_t msgid 8:15;         ///< middle 8 bits of the ID of the message
-uint8_t msgid 16:23;        ///< last 8 bits of the ID of the message
-uint8_t payload[max 253];   ///< A maximum of 253 payload bytes
-uint16_t checksum;          ///< X.25 CRC
-```
-
-10 bytes for the header, 0-253 bytes for the payload (exact size depends on the message), and 2 bytes for the checksum.
-
-#### MAV_CMDs
-=======
 ### MAV_CMDs
->>>>>>> 045c0e93
 
 Only the following MAV_CMDs are implemented for communication with the drone with the 'send_mav_command':
 
